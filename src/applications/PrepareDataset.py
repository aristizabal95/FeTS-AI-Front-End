--- conflicted
+++ resolved
@@ -48,7 +48,6 @@
     return parser
 
 
-<<<<<<< HEAD
 def _get_relevant_dicom_tags(filename: str) -> dict:
     """
     This function reads the relevant DICOM tags from the input DICOM directory.
@@ -114,8 +113,6 @@
     return output_dict
 
 
-=======
->>>>>>> 28a46f1d
 def _read_image_with_min_check(filename):
     """
     This function fixes negatives by scaling the image according to the following logic:
@@ -251,11 +248,8 @@
         self.__init_out_dfs()
         self.stdout_log = os.path.join(self.output_dir, "preparedataset_stdout.txt")
         self.stderr_log = os.path.join(self.output_dir, "preparedataset_stderr.txt")
-<<<<<<< HEAD
         self.dicom_tag_information_to_write_collab = {}
         self.dicom_tag_information_to_write_anon = {}
-=======
->>>>>>> 28a46f1d
         self.brats_pipeline_exe = "BraTSPipeline"
 
         if platform.system() == "Windows":
@@ -265,7 +259,6 @@
         self.subjects = pd.DataFrame(
             columns=["SubjectID", "Timepoint", "T1", "T1GD", "T2", "FLAIR"]
         )
-<<<<<<< HEAD
 
         self.neg_subjects = pd.DataFrame(
             columns=["SubjectID", "Timepoint", "Modality", "Count"]
@@ -290,45 +283,14 @@
         parsed_headers = self.parsed_headers
         bratsPipeline_exe = self.brats_pipeline_exe
 
-=======
-
-        self.neg_subjects = pd.DataFrame(
-            columns=["SubjectID", "Timepoint", "Modality", "Count"]
-        )
-        self.failing_subjects = pd.DataFrame(columns=["SubjectID", "Timepoint"])
-
-    def validate(self):
-        assert os.path.exists(self.input_csv), "Input CSV file not found"
-
-        # assert os.path.exists(
-        #     self.brats_pipeline_exe
-        # ), "BraTS Pipeline executable not found, please contact admin@fets.ai for help."
-
-    def process_data(self):
-        total = self.subjects_df.shape[0]
-        for _, row in tqdm(self.subjects_df.iterrows(), total=total):
-            self.process_row(row)
-
-    def process_row(self, row: pd.Series):
-        parsed_headers = self.parsed_headers
-        bratsPipeline_exe = self.brats_pipeline_exe
-
->>>>>>> 28a46f1d
         subject_id = row[parsed_headers["ID"]]
         subject_id_timepoint = subject_id
 
         # create QC and Final output dirs for each subject
-<<<<<<< HEAD
         interimOutputDir_actual = posixpath.join(
             self.interim_output_dir, subject_id_timepoint
         )
         finalSubjectOutputDir_actual = posixpath.join(
-=======
-        interimOutputDir_actual = os.path.join(
-            self.interim_output_dir, subject_id_timepoint
-        )
-        finalSubjectOutputDir_actual = os.path.join(
->>>>>>> 28a46f1d
             self.final_output_dir, subject_id_timepoint
         )
 
@@ -336,13 +298,8 @@
         if parsed_headers["Timepoint"] is not None:
             timepoint = row[parsed_headers["Timepoint"]]
             subject_id_timepoint += "_" + timepoint
-<<<<<<< HEAD
             interimOutputDir_actual = posixpath.join(interimOutputDir_actual, timepoint)
             finalSubjectOutputDir_actual = posixpath.join(
-=======
-            interimOutputDir_actual = os.path.join(interimOutputDir_actual, timepoint)
-            finalSubjectOutputDir_actual = os.path.join(
->>>>>>> 28a46f1d
                 finalSubjectOutputDir_actual, timepoint
             )
 
@@ -356,15 +313,9 @@
             ] = tags_from_modality
             self.dicom_tag_information_to_write_anon[str(idx)][modality] = tags_from_modality
 
-        with open(self.stdout_log, "a+") as out:
-            out.write(string_to_write_to_logs)
-
         Path(interimOutputDir_actual).mkdir(parents=True, exist_ok=True)
         Path(finalSubjectOutputDir_actual).mkdir(parents=True, exist_ok=True)
-<<<<<<< HEAD
         # if files already exist in DataForQC, then copy to DataForFeTS, and if files exist in DataForFeTS, then skip
-=======
->>>>>>> 28a46f1d
         runBratsPipeline, _ = copyFilesToCorrectLocation(
             interimOutputDir_actual, finalSubjectOutputDir_actual, subject_id_timepoint
         )
@@ -391,7 +342,6 @@
             out.write(f"***\n{command}\n***")
             err.write(f"***\n{command}\n***")
             subprocess.Popen(command, stdout=out, stderr=err, shell=True).wait()
-<<<<<<< HEAD
 
         runBratsPipeline, outputs = copyFilesToCorrectLocation(
             interimOutputDir_actual,
@@ -471,63 +421,6 @@
             self.neg_subjects.to_csv(self.neg_subjects_file, index=False)
         if self.failing_subjects.shape[0]:
             self.failing_subjects.to_csv(self.failing_subjects_file, index=False)
-=======
-
-        runBratsPipeline, outputs = copyFilesToCorrectLocation(
-            interimOutputDir_actual,
-            finalSubjectOutputDir_actual,
-            subject_id_timepoint,
-        )
-
-        if runBratsPipeline:
-            # The BraTS command failed, and no files were found
-            # flag this subject as failing
-            failing_data = {"SubjectID": subject_id, "Timepoint": timepoint}
-            failing_subject = pd.DataFrame(failing_data, index=[0])
-            self.failing_subjects = pd.concat([self.failing_subjects, failing_subject])
-            return
-
-        # store the outputs in a dictionary when there are no errors
-        negatives_detected = False
-        for modality in ["T1", "T1GD", "T2", "FLAIR"]:
-            count = _read_image_with_min_check(outputs[modality])
-            if count == 0:
-                continue
-            neg_data = {
-                "SubjectID": subject_id,
-                "Timepoint": timepoint,
-                "Modality": modality,
-                "Count": count,
-            }
-            neg_subject = pd.DataFrame(neg_data, index=[0])
-            self.neg_subjects = pd.concat([self.neg_subjects, neg_subject])
-            negatives_detected = True
-
-        if not negatives_detected:
-            subject_data = {
-                "SubjectID": subject_id,
-                "Timepoint": timepoint,
-                "T1": outputs["T1"],
-                "T1GD": outputs["T1GD"],
-                "T2": outputs["T2"],
-                "FLAIR": outputs["FLAIR"],
-            }
-            subject = pd.DataFrame(subject_data, index=[0])
-            self.subjects = pd.concat(
-                [
-                    self.subjects,
-                    subject,
-                ]
-            )
-
-    def write(self):
-        if self.subjects.shape[0]:
-            self.subjects.to_csv(self.subjects_file)
-        if self.neg_subjects.shape[0]:
-            self.neg_subjects.to_csv(self.neg_subjects_file)
-        if self.failing_subjects.shape[0]:
-            self.failing_subjects.to_csv(self.failing_subjects_file)
->>>>>>> 28a46f1d
 
     def read(self):
         self.parsed_headers = parse_csv_header(self.input_csv)
