--- conflicted
+++ resolved
@@ -525,13 +525,8 @@
         self.dicom_tag_information_to_write_anon = {}
         self.brats_pipeline_exe = executablePath
         if self.brats_pipeline_exe is None:
-<<<<<<< HEAD
-            self.brats_pipeline_exe = os.path.join(
+            self.brats_pipeline_exe = posixpath.join(
                 Path(__file__).parent.resolve(), EXEC_NAME
-=======
-            self.brats_pipeline_exe = posixpath.join(
-                Path(__file__).parent.resolve(), "BraTSPipeline"
->>>>>>> 4a60972e
             )
 
         if platform.system() == "Windows":
