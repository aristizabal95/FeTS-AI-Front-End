import os, argparse, sys, csv, platform, subprocess, shutil, posixpath, yaml
from pathlib import Path
from datetime import date
import pandas as pd
import SimpleITK as sitk
from tqdm import tqdm
import numpy as np
from skimage.measure import label
from copy import deepcopy

from FigureGenerator.screenshot_maker import figure_generator
from GANDLF.cli import main_run
from LabelFusion.wrapper import fuse_images

# check against all these modality ID strings with extensions
modality_id_dict = {
    "T1": ["t1", "t1pre", "t1precontrast"],
    "T1GD": ["t1ce", "t1gd", "t1post", "t1postcontrast", "t1gallodinium", "t1c"],
    "T2": ["t2"],
    "FLAIR": ["flair", "fl", "t2flair"],
}
modalities_list = list(modality_id_dict.keys())


def setup_parser():
    copyrightMessage = (
        "Contact: admin@fets.ai\n\n"
        + "This program is NOT FDA/CE approved and NOT intended for clinical use.\nCopyright (c) "
        + str(date.today().year)
        + " University of Pennsylvania. All rights reserved."
    )
    parser = argparse.ArgumentParser(
        prog="PrepareDataset",
        formatter_class=argparse.RawTextHelpFormatter,
        description="This application calls the BraTSPipeline for all input images and stores the final and intermediate files separately.\n\n"
        + copyrightMessage,
    )
    parser.add_argument(
        "-inputCSV",
        type=str,
        help="The absolute path of the input CSV file containing the list of subjects and their corresponding images",
        required=True,
    )
    parser.add_argument(
        "-outputDir",
        type=str,
        help="The output dir to write the results",
        required=True,
    )
    parser.add_argument(
        "-executablePath",
        type=str,
        help="The path to the BraTSPipeline executable. If not given, will infer from current script's location.",
        nargs="?",
<<<<<<< HEAD
        const=None
=======
        const=None,
>>>>>>> 3f16d2c8
    )

    return parser


def _get_relevant_dicom_tags(filename: str) -> dict:
    """
    This function reads the relevant DICOM tags from the input DICOM directory.

    Args:
        filename (str): The input DICOM filename.

    Returns:
        dict: The relevant DICOM tags.
    """
    input_dicom_dir = filename
    if os.path.isfile(filename):
        input_dicom_dir = os.path.dirname(filename)

    output_dict = {}
    try:
        series_IDs = sitk.ImageSeriesReader.GetGDCMSeriesIDs(input_dicom_dir)
        # if len(series_IDs) > 1:
        #     print(
        #         f"WARNING: Multiple series IDs detected in {input_dicom_dir}.",
        #         file=sys.stderr,
        #     )

        series_file_names = sitk.ImageSeriesReader.GetGDCMSeriesFileNames(
            input_dicom_dir, series_IDs[0]
        )
        series_reader = sitk.ImageSeriesReader()
        series_reader.SetFileNames(series_file_names)
        series_reader.MetaDataDictionaryArrayUpdateOn()
        series_reader.LoadPrivateTagsOn()
        itk_image = series_reader.Execute()
        output_dict = {
            "Resolution": str(itk_image.GetSpacing()).replace(" ", ""),
        }
        # although _technically_ the metadata is different for each slice, we'll just use the first slice's metadata, since the rest is not relevant for our purposes
        ## reference: https://simpleitk.readthedocs.io/en/master/link_DicomSeriesReadModifyWrite_docs.html
        keys_to_extract = [
            "0008|0070",  # Manufacturer
            "0008|1090",  # Manufacturer's Model Name
            "0008|103e",  # Series Description
            "0008|0021",  # Series Date
            "0008|0031",  # Series Time
        ]
        keys_to_extract = {
            "0008|0070": "Manufacturer",
            "0008|1090": "Manufacturer's Model Name",
            "0008|0022": "Acquisition Date",
            "0008|0032": "Acquisition Time",
            "0018|0087": "Magnetic Field Strength",
            "0018|1050": "Slice Thickness",
            "0018|0088": "Spacing Between Slices",
            "0010|1010": "Patient's Age",
            "0010|0040": "Patient's Sex",
        }
        for key in keys_to_extract:
            output_dict[keys_to_extract[key]] = series_reader.GetMetaData(0, key)
    except RuntimeError as e:
        # print(
        #     f"WARNING: Could not read DICOM tags from {input_dicom_dir}.",
        # )
        pass

    return output_dict


def _save_screenshot(input_images: dict, output_filename: str = None) -> None:
    # save the screenshot
    images = (",").join(
        [
            input_images["T1"],
            input_images["T1GD"],
            input_images["T2"],
            input_images["FLAIR"],
        ]
    )
    ylabels = (",").join(modalities_list)

    figure_generator(
        input_images=images,
        ylabels=ylabels,
        output=output_filename,
        flip_sagittal=True,
        flip_coronal=True,
    )


def _read_image_with_min_check(filename):
    """
    This function fixes negatives by scaling the image according to the following logic:
    if min(input) < 0:
    for all x in image:
        if x != 0:
        x -= min

    Args:
        filename (str): The input filename.

    Returns:
        sitk.Image: The read image.
        int: The negative count.
    """
    input_image = sitk.ReadImage(filename)
    input_image_array = sitk.GetArrayFromImage(input_image)
    min = np.min(input_image_array)

    # the threshold above which an error is displayed, otherwise, the intensities are scaled
    max_negative_count_threshold = 5000

    if min < 0:
        blobs = input_image_array < 0
        all_labels_nonZero = np.nonzero(label(blobs))
        _, counts = np.unique(all_labels_nonZero, return_counts=True)

        if np.max(counts) < max_negative_count_threshold:
            output_array = deepcopy(input_image_array)
            mask = output_array != 0
            output_array[mask] = output_array[mask] - min
            output_image = sitk.GetImageFromArray(output_array)
            output_image.CopyInformation(input_image)
            sitk.WriteImage(output_image, filename)
            return 0
        else:
            return counts.astype(int)

    return 0


def _parse_csv_header(filename):
    """
    Read filename and return the parsed headers.

    Args:
        filename (str): The input filename.

    Returns:
        dict: The parsed headers.
    """
    with open(filename, "r") as csvfile:
        datareader = csv.reader(csvfile)

        headers = {}  # save headers
        for row in datareader:
            for col in row:
                temp = col.lower()  # convert to lower case
                temp = temp.replace(" ", "")  # remove spaces
                temp = temp.replace("_", "")  # remove underscores
                temp = temp.replace("-", "")  # remove dashes
                if (
                    (temp == "patientid")
                    or (temp == "subjectid")
                    or (temp == "subject")
                    or (temp == "subid")
                ):
                    headers["ID"] = col
                elif (
                    (temp == "timepoint")
                    or (temp == "tp")
                    or (temp == "time")
                    or (temp == "series")
                    or (temp == "subseries")
                ):
                    headers["Timepoint"] = col
                else:
                    for key in modality_id_dict.keys():
                        if temp in modality_id_dict[key]:
                            headers[key] = col
                            break

    if "Timepoint" not in headers:
        headers["Timepoint"] = None
    return headers


def _copy_files_to_correct_location(interimOutputDir, finalSubjectOutputDir, subjectID):
    """
    This function copies the intermediate files and final outputs to correct location and if these are absent, returns a bool flag stating that brats pipeline needs to run again
    """

    # copy files to correct location for inference and training
    runBratsPipeline = False
    input_files = {
        "T1": posixpath.join(interimOutputDir, "T1_to_SRI.nii.gz"),
        "T1GD": posixpath.join(interimOutputDir, "T1CE_to_SRI.nii.gz"),
        "T2": posixpath.join(interimOutputDir, "T2_to_SRI.nii.gz"),
        "FLAIR": posixpath.join(interimOutputDir, "FL_to_SRI.nii.gz"),
    }
    expected_outputs = {
        "ID": subjectID,
        "T1": posixpath.join(finalSubjectOutputDir, subjectID + "_t1.nii.gz"),
        "T1GD": posixpath.join(finalSubjectOutputDir, subjectID + "_t1ce.nii.gz"),
        "T2": posixpath.join(finalSubjectOutputDir, subjectID + "_t2.nii.gz"),
        "FLAIR": posixpath.join(finalSubjectOutputDir, subjectID + "_flair.nii.gz"),
    }

    for key in input_files.keys():
        if not os.path.exists(expected_outputs[key]):
            if os.path.exists(input_files[key]):
                shutil.copyfile(input_files[key], expected_outputs[key])
            else:
                runBratsPipeline = True

    return runBratsPipeline, expected_outputs


def _run_brain_extraction_using_gandlf(
    subject_id: str,
    input_oriented_images: dict,
    models_to_infer: str,
    base_output_dir: str,
) -> sitk.Image:
    df_for_gandlf = pd.DataFrame(columns=["SubjectID", "Channel_0"])
    for key in modalities_list:
        current_modality = {
            "SubjectID": subject_id + "_" + key,
            "Channel_0": input_oriented_images[key],
        }
        df_for_gandlf = pd.concat(
            [df_for_gandlf, pd.DataFrame(current_modality, index=[0])]
        )
    data_path = posixpath.join(base_output_dir, "gandlf_brain_extraction.csv")
    df_for_gandlf.to_csv(
        data_path,
        index=False,
    )

    models_to_run = models_to_infer.split(",")

    model_counter = 0
    images_for_fusion = []
    for model_dir in models_to_run:
        model_output_dir = posixpath.join(
            base_output_dir, "model_" + str(model_counter)
        )
        file_list = os.listdir(model_dir)
        for file in file_list:
            if file.endswith(".yaml") or file.endswith(".yml"):
                config_file = posixpath.join(model_dir, file)
                break

        # ensure the openvino version is used
        parameters = yaml.safe_load(open(config_file, "r"))
        parameters["model"]["type"] = "openvino"
        yaml.safe_dump(parameters, open(config_file, "w"))

        main_run(
            data_csv=data_path,
            config_file=config_file,
            model_dir=model_dir,
            train_mode=False,
            device="cpu",
            resume=False,
            reset=False,
            output_dir=model_output_dir,
        )

        modality_outputs = os.listdir(posixpath.join(model_output_dir, "testing"))
        for modality in modality_outputs:
            modality_output_dir = posixpath.join(modality_outputs, modality)
            files_in_modality = os.listdir(modality_output_dir)
            for file in files_in_modality:
                if file.endswith(".nii.gz"):
                    file_path = posixpath.join(modality_output_dir, file)
                    shutil.copyfile(
                        file_path,
                        posixpath.join(
                            base_output_dir,
                            f"brainMask_{model_counter}_{modality}.nii.gz",
                        ),
                    )
                    images_for_fusion.append(sitk.ReadImage(file_path, sitk.sitkInt16))
        model_counter += 1

    return fuse_images(images_for_fusion, "staple", [0, 1])


def _run_tumor_segmentation_using_gandlf(
    subject_id: str,
    input_oriented_brain_images: dict,
    models_to_infer: str,
    base_output_dir: str,
) -> sitk.Image:
    df_for_gandlf = pd.DataFrame(columns=["SubjectID", "Channel_0"])
    current_subject = {"SubjectID": subject_id}
    channel_idx = 0
    # todo: confirm the order for modalities
    for key in modalities_list:
        current_subject = {
            f"Channel_{channel_idx}": input_oriented_brain_images[key],
        }
        channel_idx += 1
    df_for_gandlf = pd.DataFrame(current_subject, index=[0])
    data_path = posixpath.join(base_output_dir, "gandlf_tumor_segmentation.csv")
    df_for_gandlf.to_csv(
        data_path,
        index=False,
    )

    models_to_run = models_to_infer.split(",")

    model_counter = 0
    images_for_fusion = []
    mask_output_dir = posixpath.join(base_output_dir, "TumorMasksForQC")
    for model_dir in models_to_run:
        model_output_dir = posixpath.join(
            base_output_dir, "model_" + str(model_counter)
        )
        file_list = os.listdir(model_dir)
        for file in file_list:
            if file.endswith(".yaml") or file.endswith(".yml"):
                config_file = posixpath.join(model_dir, file)
                break

        # ensure the openvino version is used
        parameters = yaml.safe_load(open(config_file, "r"))
        parameters["model"]["type"] = "openvino"
        yaml.safe_dump(parameters, open(config_file, "w"))

        main_run(
            data_csv=data_path,
            config_file=config_file,
            model_dir=model_dir,
            train_mode=False,
            device="cpu",
            resume=False,
            reset=False,
            output_dir=model_output_dir,
        )

        subject_model_output_dir = os.listdir(
            posixpath.join(model_output_dir, "testing")
        )
        for subject in subject_model_output_dir:
            subject_output_dir = posixpath.join(subject_model_output_dir, subject)
            files_in_modality = os.listdir(subject_output_dir)
            for file in files_in_modality:
                if file.endswith(".nii.gz"):
                    file_path = posixpath.join(subject_output_dir, file)
                    shutil.copyfile(
                        file_path,
                        posixpath.join(
                            mask_output_dir,
                            f"{subject_id}_tumorMask_model-{model_counter}.nii.gz",
                        ),
                    )
                    images_for_fusion.append(sitk.ReadImage(file_path, sitk.sitkInt16))
        model_counter += 1

    tumor_class_list = [0, 1, 2, 3, 4]

    tumor_masks_to_return = images_for_fusion

    for fusion_type in ["staple", "simple", "voting"]:
        fused_mask = fuse_images(images_for_fusion, fusion_type, tumor_class_list)
        fused_mask_file = posixpath.join(
            mask_output_dir,
            f"{subject_id}_tumorMask_fused-{fusion_type}.nii.gz",
        )
        sitk.WriteImage(fused_mask, fused_mask_file)
        tumor_masks_to_return.append(fused_mask_file)

    return tumor_masks_to_return


class Preparator:
<<<<<<< HEAD
    def __init__(self, input_csv: str, output_dir: str, executableDir):
=======
    def __init__(self, input_csv: str, output_dir: str, executablePath: str):
>>>>>>> 3f16d2c8
        self.input_csv = input_csv
        self.input_dir = str(Path(input_csv).parent)
        self.output_dir = os.path.normpath(output_dir)
        self.interim_output_dir = posixpath.join(self.output_dir, "DataForQC")
        self.final_output_dir = posixpath.join(self.output_dir, "DataForFeTS")
        self.subjects_file = posixpath.join(self.final_output_dir, "processed_data.csv")
        self.neg_subjects_file = posixpath.join(
            self.final_output_dir, "QC_subjects_with_negative_intensities.csv"
        )
        self.failing_subjects_file = posixpath.join(
            self.final_output_dir, "QC_subjects_with_bratspipeline_error.csv"
        )
        self.dicom_tag_information_to_write_anon_file = posixpath.join(
            self.final_output_dir, "dicom_tag_information_to_write_anon.yaml"
        )
        self.dicom_tag_information_to_write_collab_file = posixpath.join(
            self.final_output_dir, "dicom_tag_information_to_write_collab.yaml"
        )
        self.__init_out_dfs()
        self.stdout_log = posixpath.join(self.output_dir, "preparedataset_stdout.txt")
        self.stderr_log = posixpath.join(self.output_dir, "preparedataset_stderr.txt")
        self.dicom_tag_information_to_write_collab = {}
        self.dicom_tag_information_to_write_anon = {}
<<<<<<< HEAD
        self.brats_pipeline_exe = executableDir
=======
        self.brats_pipeline_exe = executablePath
>>>>>>> 3f16d2c8
        if self.brats_pipeline_exe is None:
            self.brats_pipeline_exe = os.path.join(
                Path(__file__).parent.resolve(), "BraTSPipeline"
            )

<<<<<<< HEAD
            if platform.system() == "Windows":
=======
        if platform.system() == "Windows":
            if not self.brats_pipeline_exe.endswith(".exe"):
>>>>>>> 3f16d2c8
                self.brats_pipeline_exe += ".exe"

    def __init_out_dfs(self):
        self.subjects = pd.DataFrame(
            columns=["SubjectID", "Timepoint", "T1", "T1GD", "T2", "FLAIR"]
        )

        self.neg_subjects = pd.DataFrame(
            columns=["SubjectID", "Timepoint", "Modality", "Count"]
        )
        self.failing_subjects = pd.DataFrame(columns=["SubjectID", "Timepoint"])

    def validate(self):
        assert os.path.exists(self.input_csv), "Input CSV file not found"

        assert (
            shutil.which(self.brats_pipeline_exe) is not None
        ), "BraTS Pipeline executable not found, please contact admin@fets.ai for help."

    def process_data(self):
        items = self.subjects_df.iterrows()
        total = self.subjects_df.shape[0]
        pbar = tqdm(range(total), desc="Preparing Dataset (1-10 min per subject)")
        for idx, row in items:
            self.process_row(idx, row, pbar)

    def process_row(self, idx: int, row: pd.Series, pbar: tqdm):
        parsed_headers = self.parsed_headers
        bratsPipeline_exe = self.brats_pipeline_exe

        subject_id = row[parsed_headers["ID"]]
        subject_id_timepoint = subject_id

        # create QC and Final output dirs for each subject
        interimOutputDir_actual = posixpath.join(
            self.interim_output_dir, subject_id_timepoint
        )
        finalSubjectOutputDir_actual = posixpath.join(
            self.final_output_dir, subject_id_timepoint
        )
        Path(interimOutputDir_actual).mkdir(parents=True, exist_ok=True)
        Path(finalSubjectOutputDir_actual).mkdir(parents=True, exist_ok=True)

        # per the data ingestion step, we are creating a new folder called timepoint, can join timepoint to subjectid if needed
        if parsed_headers["Timepoint"] is not None:
            timepoint = row[parsed_headers["Timepoint"]]
            subject_id_timepoint += "_" + timepoint
            interimOutputDir_actual = posixpath.join(interimOutputDir_actual, timepoint)
            finalSubjectOutputDir_actual = posixpath.join(
                finalSubjectOutputDir_actual, timepoint
            )
        Path(interimOutputDir_actual).mkdir(parents=True, exist_ok=True)
        Path(finalSubjectOutputDir_actual).mkdir(parents=True, exist_ok=True)

        pbar.set_description(f"Processing {subject_id_timepoint}")

        # get the relevant dicom tags
        self.dicom_tag_information_to_write_collab[subject_id_timepoint] = {}
        self.dicom_tag_information_to_write_anon[str(idx)] = {}
        for modality in modalities_list:
            tags_from_modality = _get_relevant_dicom_tags(row[parsed_headers[modality]])
            self.dicom_tag_information_to_write_collab[subject_id_timepoint][
                modality
            ] = tags_from_modality
            with open(
                os.path.join(
                    interimOutputDir_actual, f"dicom_tag_information_{modality}.yaml"
                ),
                "w",
            ) as f:
                yaml.safe_dump(tags_from_modality, f, allow_unicode=True)
            self.dicom_tag_information_to_write_anon[str(idx)][
                modality
            ] = tags_from_modality

        interimOutputDir_actual_reoriented = posixpath.join(
            interimOutputDir_actual, "reoriented"
        )
        Path(interimOutputDir_actual_reoriented).mkdir(parents=True, exist_ok=True)
        # if files already exist in DataForQC, then copy to "reorient" folder, and if files exist in "reorient" folder, then skip
        runBratsPipeline, _ = _copy_files_to_correct_location(
            interimOutputDir_actual,
            interimOutputDir_actual_reoriented,
            subject_id_timepoint,
        )

        # check if the files exist already, if so, skip
        if runBratsPipeline:
            pbar.set_description(f"Running BraTSPipeline")

            command = (
                bratsPipeline_exe
                + " -t1 "
                + row[parsed_headers["T1"]]
                + " -t1c "
                + row[parsed_headers["T1GD"]]
                + " -t2 "
                + row[parsed_headers["T2"]]
                + " -fl "
                + row[parsed_headers["FLAIR"]]
                + " -s 0 -o "
                + interimOutputDir_actual
            )

            with open(self.stdout_log, "a+") as out, open(self.stderr_log, "a+") as err:
                out.write(f"***\n{command}\n***")
                err.write(f"***\n{command}\n***")
                subprocess.Popen(command, stdout=out, stderr=err, shell=True).wait()

        runBratsPipeline, outputs_reoriented = _copy_files_to_correct_location(
            interimOutputDir_actual,
            interimOutputDir_actual_reoriented,
            subject_id_timepoint,
        )

        if runBratsPipeline:
            # The BraTS command failed, and no files were found
            # flag this subject as failing
            failing_data = {"SubjectID": subject_id, "Timepoint": timepoint}
            failing_subject = pd.DataFrame(failing_data, index=[0])
            self.failing_subjects = pd.concat([self.failing_subjects, failing_subject])
            return

        # store the outputs in a dictionary when there are no errors
        negatives_detected = False
        for modality in modalities_list:
            count = _read_image_with_min_check(outputs_reoriented[modality])
            # if there are any negative values, then store the subjectid, timepoint, modality and count of negative values
            if count == 0:
                continue
            neg_data = {
                "SubjectID": subject_id,
                "Timepoint": timepoint,
                "Modality": modality,
                "Count": count,
            }
            neg_subject = pd.DataFrame(neg_data, index=[0])
            self.neg_subjects = pd.concat([self.neg_subjects, neg_subject])
            negatives_detected = True

        # store the outputs in a dictionary when there are no errors
        if negatives_detected:
            return

        subject_data = {
            "SubjectID": subject_id,
            "Timepoint": timepoint,
            "T1": outputs_reoriented["T1"],
            "T1GD": outputs_reoriented["T1GD"],
            "T2": outputs_reoriented["T2"],
            "FLAIR": outputs_reoriented["FLAIR"],
        }
        subject = pd.DataFrame(subject_data, index=[0])
        self.subjects = pd.concat(
            [
                self.subjects,
                subject,
            ]
        )

        pbar.set_description(f"Saving screenshot")

        # save the screenshot
        _save_screenshot(
            outputs_reoriented,
            posixpath.join(
                interimOutputDir_actual_reoriented,
                f"{subject_id_timepoint}_image_alignment_summary.png",
            ),
        )

        pbar.set_description(f"Brain Extraction")

        brain_mask = _run_brain_extraction_using_gandlf(
            subject_id_timepoint,
            outputs_reoriented,
            interimOutputDir_actual
            + ","
            + interimOutputDir_actual,  # todo: this needs to be changed appropriately
            interimOutputDir_actual,
        )
        sitk.WriteImage(
            brain_mask,
            posixpath.join(interimOutputDir_actual, "brainMask_fused.nii.gz"),
        )

        # this is to ensure that the mask and reoriented images are in the same byte order
        brain_mask = sitk.Cast(brain_mask, sitk.sitkFloat32)
        input_for_tumor_models = {}
        for modality in modalities_list:
            image = sitk.ReadImage(outputs_reoriented[modality])
            masked_image = sitk.Mask(image, brain_mask)
            file_to_save = posixpath.join(
                finalSubjectOutputDir_actual,
                f"{subject_id_timepoint}_brain_{modality}.nii.gz",
            )
            sitk.WriteImage(masked_image, file_to_save)
            input_for_tumor_models[modality] = file_to_save

        pbar.set_description(f"Brain Tumor Segmentation")

        tumor_masks_for_qc = _run_tumor_segmentation_using_gandlf(
            subject_id_timepoint,
            input_for_tumor_models,
            interimOutputDir_actual
            + ","
            + interimOutputDir_actual,  # todo: this needs to be changed appropriately
            interimOutputDir_actual,
        )
        with open(self.stdout_log, "a+") as f:
            f.write(f"***\nTumor Masks For QC:\n{tumor_masks_for_qc}\n***")

    def write(self):
        if self.subjects.shape[0]:
            self.subjects.to_csv(self.subjects_file, index=False)
        if self.neg_subjects.shape[0]:
            self.neg_subjects.to_csv(self.neg_subjects_file, index=False)
        if self.failing_subjects.shape[0]:
            self.failing_subjects.to_csv(self.failing_subjects_file, index=False)
        with open(self.dicom_tag_information_to_write_collab_file, "w") as f:
            yaml.safe_dump(
                self.dicom_tag_information_to_write_collab, f, allow_unicode=True
            )
        with open(self.dicom_tag_information_to_write_anon_file, "w") as f:
            yaml.safe_dump(
                self.dicom_tag_information_to_write_anon, f, allow_unicode=True
            )

    def read(self):
        self.parsed_headers = _parse_csv_header(self.input_csv)
        self.subjects_df = pd.read_csv(self.input_csv)
        if os.path.exists(self.subjects_file):
            self.subjects = pd.read_csv(self.subjects_file)
        if os.path.exists(self.neg_subjects_file):
            self.neg_subjects = pd.read_csv(self.neg_subjects_file)
        if os.path.exists(self.failing_subjects_file):
            self.failing_subjects = pd.read_csv(self.failing_subjects_file)
        if os.path.exists(self.dicom_tag_information_to_write_collab_file):
            with open(self.dicom_tag_information_to_write_collab_file, "r") as f:
                self.dicom_tag_information_to_write_collab = yaml.safe_load(f)
        if os.path.exists(self.dicom_tag_information_to_write_anon_file):
            with open(self.dicom_tag_information_to_write_anon_file, "r") as f:
                self.dicom_tag_information_to_write_anon = yaml.safe_load(f)


def main():
    parser = setup_parser()
    args = parser.parse_args()

<<<<<<< HEAD
    prep = Preparator(args.inputCSV, args.outputDir, args.executableDir)
=======
    prep = Preparator(args.inputCSV, args.outputDir, args.executablePath)
>>>>>>> 3f16d2c8
    prep.validate()
    prep.read()
    prep.process_data()
    prep.write()


if __name__ == "__main__":
    if platform.system().lower() == "darwin":
        sys.exit("macOS is not supported")
    else:
        main()<|MERGE_RESOLUTION|>--- conflicted
+++ resolved
@@ -52,11 +52,7 @@
         type=str,
         help="The path to the BraTSPipeline executable. If not given, will infer from current script's location.",
         nargs="?",
-<<<<<<< HEAD
-        const=None
-=======
         const=None,
->>>>>>> 3f16d2c8
     )
 
     return parser
@@ -426,11 +422,7 @@
 
 
 class Preparator:
-<<<<<<< HEAD
-    def __init__(self, input_csv: str, output_dir: str, executableDir):
-=======
     def __init__(self, input_csv: str, output_dir: str, executablePath: str):
->>>>>>> 3f16d2c8
         self.input_csv = input_csv
         self.input_dir = str(Path(input_csv).parent)
         self.output_dir = os.path.normpath(output_dir)
@@ -454,22 +446,14 @@
         self.stderr_log = posixpath.join(self.output_dir, "preparedataset_stderr.txt")
         self.dicom_tag_information_to_write_collab = {}
         self.dicom_tag_information_to_write_anon = {}
-<<<<<<< HEAD
-        self.brats_pipeline_exe = executableDir
-=======
         self.brats_pipeline_exe = executablePath
->>>>>>> 3f16d2c8
         if self.brats_pipeline_exe is None:
             self.brats_pipeline_exe = os.path.join(
                 Path(__file__).parent.resolve(), "BraTSPipeline"
             )
 
-<<<<<<< HEAD
-            if platform.system() == "Windows":
-=======
         if platform.system() == "Windows":
             if not self.brats_pipeline_exe.endswith(".exe"):
->>>>>>> 3f16d2c8
                 self.brats_pipeline_exe += ".exe"
 
     def __init_out_dfs(self):
@@ -719,11 +703,7 @@
     parser = setup_parser()
     args = parser.parse_args()
 
-<<<<<<< HEAD
-    prep = Preparator(args.inputCSV, args.outputDir, args.executableDir)
-=======
     prep = Preparator(args.inputCSV, args.outputDir, args.executablePath)
->>>>>>> 3f16d2c8
     prep.validate()
     prep.read()
     prep.process_data()
