import os, argparse, sys, platform, posixpath
from pathlib import Path
from datetime import date
from tqdm import tqdm
import pandas as pd
import SimpleITK as sitk


# check against all these modality ID strings with extensions
modality_id_dict = {
    "T1": ["t1", "t1pre", "t1precontrast"],
    "T1GD": ["t1ce", "t1gd", "t1post", "t1postcontrast", "t1gallodinium", "t1c"],
    "T2": ["t2"],
    "FLAIR": ["flair", "fl", "t2flair"],
}


def verify_dicom_folder(dicom_folder):
    series_IDs = sitk.ImageSeriesReader.GetGDCMSeriesIDs(dicom_folder)
    if not series_IDs:
        return False, None

    if len(series_IDs) > 1:
        return False, None

    series_file_names = sitk.ImageSeriesReader.GetGDCMSeriesFileNames(
        dicom_folder, series_IDs[0]
    )
    series_reader = sitk.ImageSeriesReader()
    series_reader.SetFileNames(series_file_names)
    series_reader.MetaDataDictionaryArrayUpdateOn()
    series_reader.LoadPrivateTagsOn()
    image_dicom = series_reader.Execute()
    if image_dicom.GetDimension() != 3:
        return False, None

    return True, series_file_names[0]


def setup_argparser():
    copyrightMessage = (
        "Contact: admin@fets.ai\n\n"
        + "This program is NOT FDA/CE approved and NOT intended for clinical use.\nCopyright (c) "
        + str(date.today().year)
        + " University of Pennsylvania. All rights reserved."
    )
    parser = argparse.ArgumentParser(
        prog="CreateCSVForDICOMS",
        formatter_class=argparse.RawTextHelpFormatter,
        description="This application creates the CSV for the DICOM folder structure.\n\n"
        + copyrightMessage,
    )
    parser.add_argument(
        "-inputDir",
        type=str,
        help="The absolute path to the input directory",
        required=True,
    )
    parser.add_argument(
        "-outputCSV",
        type=str,
        help="The output csv file name",
        required=True,
    )

    return parser.parse_args()


class CSVCreator:
    def __init__(self, inputDir: str, outputCSV: str):
        self.inputDir = inputDir
        self.outputCSV = outputCSV
        self.subject_timepoint_missing_modalities = []
        self.subject_timepoint_extra_modalities = []
        self.output_df_for_csv = pd.DataFrame(
            columns=["SubjectID", "Timepoint", "T1", "T1GD", "T2", "FLAIR"]
        )

    def process_data(self):
        for subject in tqdm(os.listdir(self.inputDir)):
            self.process_row(subject)

    def process_row(self, subject):
<<<<<<< HEAD
        inputDir = self.inputDir
=======
        inputDir = posixpath.normpath(self.inputDir)
>>>>>>> 7034ef52
        current_subject_dir = posixpath.join(inputDir, subject)

        if not os.path.isdir(current_subject_dir):
            return

        for timepoint in os.listdir(current_subject_dir):
            self.process_timepoint(timepoint, subject, current_subject_dir)

    def process_timepoint(self, timepoint, subject, subject_dir):
        timepoint_dir = posixpath.join(subject_dir, timepoint)
        if not os.path.isdir(timepoint_dir):
            return

        modality_folders = os.listdir(timepoint_dir)
        # check if there are missing modalities
        if len(modality_folders) < 4:
            self.subject_timepoint_missing_modalities.append(subject + "_" + timepoint)
            return
        # check if there are extra modalities
        if len(modality_folders) > 4:
            self.subject_timepoint_extra_modalities.append(subject + "_" + timepoint)
            return

        # goldilocks zone
        detected_modalities = {
            "T1": None,
            "T1GD": None,
            "T2": None,
            "FLAIR": None,
        }
        for modality in modality_folders:
            modality_path = posixpath.join(timepoint_dir, modality)
            modality_lower = modality.lower()
            for modality_to_check in modality_id_dict:
                if detected_modalities[modality_to_check] is not None:
                    continue

                for modality_id in modality_id_dict[modality_to_check]:
                    if modality_id not in modality_lower:
                        continue

                    valid_dicom, first_dicom_file = verify_dicom_folder(modality_path)
                    if valid_dicom:
                        detected_modalities[modality_to_check] = first_dicom_file
                        break
                    else:
                        self.subject_timepoint_missing_modalities.append(
                            subject + "_" + timepoint + "_" + modality
                        )

        # check if any modalities are missing
        modalities_missing = False
        for modality in detected_modalities:
            if detected_modalities[modality] is None:
                modalities_missing = True
                self.subject_timepoint_missing_modalities.append(
                    subject + "_" + timepoint + "_" + modality
                )

        if modalities_missing:
            return

        # if no modalities are missing, then add to the output csv
        dict_to_append = {
            "SubjectID": subject,
            "Timepoint": timepoint,
            "T1": detected_modalities["T1"],
            "T1GD": detected_modalities["T1GD"],
            "T2": detected_modalities["T2"],
            "FLAIR": detected_modalities["FLAIR"],
        }
        self.output_df_for_csv = pd.concat(
            [
                self.output_df_for_csv,
                pd.DataFrame(
                    [dict_to_append],
                    columns=[
                        "SubjectID",
                        "Timepoint",
                        "T1",
                        "T1GD",
                        "T2",
                        "FLAIR",
                    ],
                ),
            ],
        )

    def write(self):
        if self.output_df_for_csv.shape[0] > 0:
            if not (self.outputCSV.endswith(".csv")):
                self.outputCSV += ".csv"
            self.output_df_for_csv.to_csv(self.outputCSV, index=False)


def main(inputDir: str, outputCSV: str):
    inputDir = str(Path(inputDir).resolve())
    csv_creator = CSVCreator(inputDir, outputCSV)
    csv_creator.process_data()
    csv_creator.write()

    # print out the missing modalities
    missing = csv_creator.subject_timepoint_missing_modalities
    extra = csv_creator.subject_timepoint_extra_modalities
    if len(missing) > 0:
        print(
            "WARNING: The following subject timepoints are missing modalities: ",
            missing,
        )
    if len(extra) > 0:
        print(
            "WARNING: The following subject timepoints have extra modalities: ",
            extra,
        )

    print("Done!")


if __name__ == "__main__":
    args = setup_argparser()
<<<<<<< HEAD
    main(args.inputDir, args.outputCSV)
=======
>>>>>>> 7034ef52
    if platform.system() == "Darwin":
        sys.exit("macOS is not supported")
    else:
        main(args.inputDir, args.outputCSV)<|MERGE_RESOLUTION|>--- conflicted
+++ resolved
@@ -81,11 +81,7 @@
             self.process_row(subject)
 
     def process_row(self, subject):
-<<<<<<< HEAD
-        inputDir = self.inputDir
-=======
         inputDir = posixpath.normpath(self.inputDir)
->>>>>>> 7034ef52
         current_subject_dir = posixpath.join(inputDir, subject)
 
         if not os.path.isdir(current_subject_dir):
@@ -206,10 +202,6 @@
 
 if __name__ == "__main__":
     args = setup_argparser()
-<<<<<<< HEAD
-    main(args.inputDir, args.outputCSV)
-=======
->>>>>>> 7034ef52
     if platform.system() == "Darwin":
         sys.exit("macOS is not supported")
     else:
