--- conflicted
+++ resolved
@@ -15,9 +15,7 @@
 
 RUN pwd && ls -l
 
-<<<<<<< HEAD
 RUN mkdir bin && cd bin && cmake -DCMAKE_INSTALL_PREFIX="./install/appdir/usr" -DITK_DIR="/CaPTk/bin/ITK-build" -DDCMTK_DIR="/CaPTk/bin/DCMTK-build" -DBUILD_TESTING=OFF .. && make -j$(nproc) && make install/strip
-=======
 # install FeTS and remove installer
 RUN yes yes | ./FeTS_${VERSION}_Installer.bin --target ./FeTS_${VERSION} -- --cudaVersion 11 && rm -rf ./FeTS_${VERSION}_Installer.bin
 
@@ -45,7 +43,6 @@
     cd ../LabelFusion && \
     rm -rf venv && python3.7 -m venv ./venv && \
     ./venv/bin/pip install -e .
->>>>>>> 877f6bfa
 
 # set up the docker for GUI
 ENV QT_X11_NO_MITSHM=1
