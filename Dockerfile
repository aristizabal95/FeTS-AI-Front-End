--- conflicted
+++ resolved
@@ -1,14 +1,9 @@
-<<<<<<< HEAD
 FROM ghcr.io/fets-ai/fetstool_docker_dependencies AS fets_base
-=======
-FROM ghcr.io/fets-ai/fetstool_docker_dependencies:0.0.2.gpu
->>>>>>> 70d94d88
 
 LABEL authors="FeTS_Admin <admin@fets.ai>"
 
 RUN apt-get update && apt-get update --fix-missing && apt-get install -y libnss3 libnspr4 libxcursor1 libxcursor-dev libasound2 libdbus-1-dev libglfw3-dev libgles2-mesa-dev ffmpeg libsm6 libxext6 python3.8 python3.8-venv python3.8-dev python3-setuptools
 
-<<<<<<< HEAD
 ENV PATH=/CaPTk/bin/qt/5.12.1/bin:/CaPTk/bin/qt/5.12.1/libexec:$PATH
 ENV CMAKE_PREFIX_PATH=/CaPTk/bin/ITK-build:/CaPTk/bin/DCMTK-build:/CaPTk/bin/qt/5.12.1/lib/cmake/Qt5:$CMAKE_PREFIX_PATH
 
@@ -55,65 +50,6 @@
 RUN cd bin/install/appdir/usr/bin/ && pip install --upgrade pip wheel && pip install torch==1.13.1+cpu torchvision==0.14.1+cpu torchaudio==0.13.1 --extra-index-url https://download.pytorch.org/whl/cpu && pip install -e . && pip install setuptools-rust Cython scikit-build scikit-learn openvino==2023.0.1 openvino-dev==2023.0.1 && pip install -e .
 
 ### put together a data example that is already aligned and ready to invoke the brain extraction and tumor segmentation
-=======
-# older python
-RUN apt-get update -y && apt install -y --reinstall software-properties-common && add-apt-repository ppa:deadsnakes/ppa && apt update -y && apt install -y python3.7 python3.7-venv python3.7-dev python3-setuptools
-
-ENV PATH=/workspace/CaPTk/bin/qt/5.12.1/bin:/workspace/CaPTk/bin/qt/5.12.1/libexec:$PATH
-ENV CMAKE_PREFIX_PATH=/workspace/CaPTk/bin/ITK-build:/workspace/CaPTk/bin/DCMTK-build:/workspace/CaPTk/bin/qt/5.12.1/lib/cmake/Qt5:$CMAKE_PREFIX_PATH
-ENV SKLEARN_ALLOW_DEPRECATED_SKLEARN_PACKAGE_INSTALL=True
-
-RUN pwd && ls -l
-
-WORKDIR /Front-End
-
-COPY . .
-
-RUN pwd && ls -l && mv ./data/Algorithms_for_fetsTool1.0.zip OpenFederatedLearning/submodules/fets_ai/ && cd OpenFederatedLearning/submodules/fets_ai/ && unzip -qq Algorithms_for_fetsTool1.0.zip && rm -rf Algorithms_for_fetsTool1.0.zip
-
-RUN pwd && ls -l && mv ./data/GANDLF_for_fetsTool1.0.zip OpenFederatedLearning/submodules/fets_ai/Algorithms && cd OpenFederatedLearning/submodules/fets_ai/Algorithms && unzip -qq GANDLF_for_fetsTool1.0.zip && rm -rf GANDLF_for_fetsTool1.0.zip
-
-## C++ build
-RUN mkdir bin && cd bin && cmake -DCMAKE_INSTALL_PREFIX="./install/appdir/usr" -DITK_DIR="/workspace/CaPTk/bin/ITK-build" -DDCMTK_DIR="/workspace/CaPTk/bin/DCMTK-build" -DBUILD_TESTING=OFF .. && make -j$(nproc) && make install/strip 
-
-# ## Python package installation -- this is for the new docker image, which is much simpler
-# RUN cd bin/install/appdir/usr/bin/ && python3.8 -m venv ./venv && ./venv/bin/pip install --upgrade pip wheel && ./venv/bin/pip install torch==1.13.1+cpu torchvision==0.14.1+cpu torchaudio==0.13.1 --extra-index-url https://download.pytorch.org/whl/cpu && ./venv/bin/pip install -e . && ./venv/bin/pip install setuptools-rust Cython scikit-build scikit-learn openvino-dev==2023.0.1 && ./venv/bin/pip install -e .
-
-# set up environment and install correct version of pytorch
-RUN echo "Setting up virtual environment for OpenFederatedLearning with base dependencies" && \
-    cd bin/install/appdir/usr/bin/OpenFederatedLearning && \
-    rm -rf ./venv && python3.7 -m venv ./venv && ./venv/bin/pip install Cython && \
-    ./venv/bin/pip install --upgrade pip setuptools wheel setuptools-rust && \
-    ./venv/bin/pip install torch==1.7.1+cu110 torchvision==0.8.2+cu110 torchaudio==0.7.2 -f https://download.pytorch.org/whl/torch_stable.html && \
-    ./venv/bin/pip install wheel && \
-    ./venv/bin/pip install SimpleITK==1.2.4 && \
-    ./venv/bin/pip install protobuf==3.17.3 grpcio==1.30.0 && \
-    ./venv/bin/pip install opencv-python==4.2.0.34 && \
-    ./venv/bin/pip install scikit-build scikit-learn && \
-    make install_openfl && \
-    make install_openfl_pytorch
-
-RUN echo "Setting up virtual environment for OpenFederatedLearning with second-level dependencies" && \
-    cd bin/install/appdir/usr/bin/OpenFederatedLearning && \
-    ./venv/bin/pip install ../BrainMaGe && \
-    ./venv/bin/pip install ./submodules/fets_ai/Algorithms && \
-    ./venv/bin/pip install -e ./submodules/fets_ai/Algorithms/GANDLF
-
-RUN echo "Installing separate environment for LabelFusion" && \
-    cd bin/install/appdir/usr/bin/LabelFusion && \
-    rm -rf venv && python3.8 -m venv ./venv && \
-    ./venv/bin/pip install --upgrade pip setuptools wheel setuptools-rust && \
-    ./venv/bin/pip install -e .
->>>>>>> 70d94d88
-
-RUN echo "Downloading model weights" && \
-    cd bin/install/appdir/usr/data && \
-    wget https://upenn.box.com/shared/static/f7zt19d08c545qt3tcaeg7b37z6qafum.zip -O nnunet.zip && \
-    unzip -qq nnunet.zip && rm -rf nnunet.zip && \
-    wget https://upenn.box.com/shared/static/hhvn8nb9xtz6nxcilmdl8kbx9n1afkdu.zip -O ./fets_consensus_models.zip && \
-    unzip -qq fets_consensus_models.zip && rm -rf fets_consensus_models.zip
-    
-### put together a data example that is already aligned and ready to invoke the brain extraction and tumor segmentation
 
 # set up the docker for GUI
 ENV LD_LIBRARY_PATH=/CaPTk/bin/qt/5.12.1/lib:$LD_LIBRARY_PATH
@@ -124,7 +60,6 @@
 RUN echo "Env paths\n" && echo $PATH && echo $LD_LIBRARY_PATH
 
 # define entry point
-<<<<<<< HEAD
 ENTRYPOINT ["python", "/Front-End/bin/install/appdir/usr/bin/PrepareDataset.py"]
 
 FROM fets_base AS data_prep
@@ -163,7 +98,4 @@
 
 COPY ./mlcubes/data_preparation/project /project
 
-ENTRYPOINT ["python", "/project/mlcube.py"]
-=======
-ENTRYPOINT ["/Front-End/bin/install/appdir/usr/bin/FeTS_CLI_Segment"]
->>>>>>> 70d94d88
+ENTRYPOINT ["python", "/project/mlcube.py"]